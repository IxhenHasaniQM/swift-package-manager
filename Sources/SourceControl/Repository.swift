//===----------------------------------------------------------------------===//
//
// This source file is part of the Swift open source project
//
// Copyright (c) 2014-2020 Apple Inc. and the Swift project authors
// Licensed under Apache License v2.0 with Runtime Library Exception
//
// See http://swift.org/LICENSE.txt for license information
// See http://swift.org/CONTRIBUTORS.txt for the list of Swift project authors
//
//===----------------------------------------------------------------------===//

import Foundation
import TSCBasic
import Basics

/// Specifies a repository address.
public struct RepositorySpecifier: Hashable, Sendable {
    public let location: Location

    public init(location: Location) {
        self.location = location
    }

    /// Create a specifier based on a path.
    public init(path: AbsolutePath) {
        self.init(location: .path(path))
    }

    /// Create a specifier on a URL.
    public init(url: URL) {
        self.init(location: .url(url))
    }

    /// The location of the repository as URL.
    public var url: URL {
        switch self.location {
        case .path(let path): return URL(fileURLWithPath: path.pathString)
        case .url(let url): return url
        }
    }

    /// Returns the cleaned basename for the specifier.
    public var basename: String {
        var basename = self.url.pathComponents.dropFirst(1).last(where: { !$0.isEmpty }) ?? ""
        if basename.hasSuffix(".git") {
            basename = String(basename.dropLast(4))
        }
        return basename
    }

<<<<<<< HEAD
    public enum Location: Hashable, Sendable, CustomStringConvertible {
=======
    public enum Location: Hashable, CustomStringConvertible, Sendable {
>>>>>>> c61a4402
        case path(AbsolutePath)
        case url(URL)

        public var description: String {
            switch self {
            case .path(let path):
                return path.pathString
            case .url(let url):
                return url.absoluteString
            }
        }
    }
}

extension RepositorySpecifier: CustomStringConvertible {
    public var description: String {
        return self.location.description
    }
}

/// A repository provider.
///
/// This protocol defines the lower level interface used to to access
/// repositories. High-level clients should access repositories via a
/// `RepositoryManager`.
public protocol RepositoryProvider: Cancellable {
    /// Fetch the complete repository at the given location to `path`.
    ///
    /// - Parameters:
    ///   - repository: The specifier of the repository to fetch.
    ///   - path: The destination path for the fetch.
    ///   - progress: Reports the progress of the current fetch operation.
    /// - Throws: If there is any error fetching the repository.
    func fetch(repository: RepositorySpecifier, to path: AbsolutePath, progressHandler: FetchProgress.Handler?) throws

    /// Returns true if a  repository exists at `path`
    func repositoryExists(at path: AbsolutePath) throws -> Bool

    /// Open the given repository.
    ///
    /// - Parameters:
    ///   - repository: The specifier of the original repository from which the
    ///     local clone repository was created.
    ///   - path: The location of the repository on disk, at which the
    ///     repository has previously been created via `fetch`.
    ///
    /// - Throws: If the repository is unable to be opened.
    func open(repository: RepositorySpecifier, at path: AbsolutePath) throws -> Repository

    /// Create a working copy from a managed repository.
    ///
    /// Once complete, the repository can be opened using `openWorkingCopy`. Note
    /// that there is no requirement that the files have been materialized into
    /// the file system at the completion of this call, since it will always be
    /// followed by checking out the cloned working copy at a particular ref.
    ///
    /// - Parameters:
    ///   - repository: The specifier of the original repository from which the
    ///     local clone repository was created.
    ///   - sourcePath: The location of the repository on disk, at which the
    ///     repository has previously been created via `fetch`.
    ///   - destinationPath: The path at which to create the working copy; it is
    ///     expected to be non-existent when called.
    ///   - editable: The checkout is expected to be edited by users.
    ///
    /// - Throws: If there is any error cloning the repository.
    func createWorkingCopy(
        repository: RepositorySpecifier,
        sourcePath: AbsolutePath,
        at destinationPath: AbsolutePath,
        editable: Bool) throws -> WorkingCheckout

    /// Returns true if a working repository exists at `path`
    func workingCopyExists(at path: AbsolutePath) throws -> Bool

    /// Open a working repository copy.
    ///
    /// - Parameters:
    ///   - path: The location of the repository on disk, at which the repository
    ///     has previously been created via `copyToWorkingDirectory`.
    func openWorkingCopy(at path: AbsolutePath) throws -> WorkingCheckout

    /// Copies the repository at path `from` to path `to`.
    /// - Parameters:
    ///   - sourcePath: the source path.
    ///   - destinationPath: the destination  path.
    func copy(from sourcePath: AbsolutePath, to destinationPath: AbsolutePath) throws

    /// Returns true if the directory is valid git location.
    func isValidDirectory(_ directory: AbsolutePath) -> Bool

    /// Returns true if the git reference name is well formed.
    func isValidRefFormat(_ ref: String) -> Bool
}

/// Abstract repository operations.
///
/// This interface provides access to an abstracted representation of a
/// repository which is ultimately owned by a `RepositoryManager`. This interface
/// is designed in such a way as to provide the minimal facilities required by
/// the package manager to gather basic information about a repository, but it
/// does not aim to provide all of the interfaces one might want for working
/// with an editable checkout of a repository on disk.
///
/// The goal of this design is to allow the `RepositoryManager` a large degree of
/// flexibility in the storage and maintenance of its underlying repositories.
///
/// This protocol is designed under the assumption that the repository can only
/// be mutated via the functions provided here; thus, e.g., `tags` is expected
/// to be unchanged through the lifetime of an instance except as otherwise
/// documented. The behavior when this assumption is violated is undefined,
/// although the expectation is that implementations should throw or crash when
/// an inconsistency can be detected.
public protocol Repository {
    /// Get the list of tags in the repository.
    func getTags() throws -> [String]

    /// Resolve the revision for a specific tag.
    ///
    /// - Precondition: The `tag` should be a member of `tags`.
    /// - Throws: If a error occurs accessing the named tag.
    func resolveRevision(tag: String) throws -> Revision

    /// Resolve the revision for an identifier.
    ///
    /// The identifier can be a branch name or a revision identifier.
    ///
    /// - Throws: If the identifier can not be resolved.
    func resolveRevision(identifier: String) throws -> Revision

    /// Fetch and update the repository from its remote.
    ///
    /// - Throws: If an error occurs while performing the fetch operation.
    func fetch() throws

    /// Fetch and update the repository from its remote.
    ///
    /// - Throws: If an error occurs while performing the fetch operation.
    func fetch(progress: FetchProgress.Handler?) throws

    /// Returns true if the given revision exists.
    func exists(revision: Revision) -> Bool

    /// Open an immutable file system view for a particular revision.
    ///
    /// This view exposes the contents of the repository at the given revision
    /// as a file system rooted inside the repository. The repository must
    /// support opening multiple views concurrently, but the expectation is that
    /// clients should be prepared for this to be inefficient when performing
    /// interleaved accesses across separate views (i.e., the repository may
    /// back the view by an actual file system representation of the
    /// repository).
    ///
    /// It is expected behavior that attempts to mutate the given FileSystem
    /// will fail or crash.
    ///
    /// - Throws: If an error occurs accessing the revision.
    func openFileView(revision: Revision) throws -> FileSystem

    /// Open an immutable file system view for a particular tag.
    ///
    /// This view exposes the contents of the repository at the given revision
    /// as a file system rooted inside the repository. The repository must
    /// support opening multiple views concurrently, but the expectation is that
    /// clients should be prepared for this to be inefficient when performing
    /// interleaved accesses across separate views (i.e., the repository may
    /// back the view by an actual file system representation of the
    /// repository).
    ///
    /// It is expected behavior that attempts to mutate the given FileSystem
    /// will fail or crash.
    ///
    /// - Throws: If an error occurs accessing the revision.
    func openFileView(tag: String) throws -> FileSystem
}

extension Repository {
    public func fetch(progress: FetchProgress.Handler?) throws {
        try fetch()
    }
}

/// An editable checkout of a repository (i.e. a working copy) on the local file
/// system.
public protocol WorkingCheckout {
    /// Get the list of tags in the repository.
    func getTags() throws -> [String]

    /// Get the current revision.
    func getCurrentRevision() throws -> Revision

    /// Fetch and update the repository from its remote.
    ///
    /// - Throws: If an error occurs while performing the fetch operation.
    func fetch() throws

    /// Query whether the checkout has any commits which are not pushed to its remote.
    func hasUnpushedCommits() throws -> Bool

    /// This check for any modified state of the repository and returns true
    /// if there are uncommited changes.
    func hasUncommittedChanges() -> Bool

    /// Check out the given tag.
    func checkout(tag: String) throws

    /// Check out the given revision.
    func checkout(revision: Revision) throws

    /// Returns true if the given revision exists.
    func exists(revision: Revision) -> Bool

    /// Create a new branch and checkout HEAD to it.
    ///
    /// Note: It is an error to provide a branch name which already exists.
    func checkout(newBranch: String) throws

    /// Returns true if there is an alternative store in the checkout and it is valid.
    func isAlternateObjectStoreValid() -> Bool

    /// Returns true if the file at `path` is ignored by `git`
    func areIgnored(_ paths: [AbsolutePath]) throws -> [Bool]
}

/// A single repository revision.
public struct Revision: Hashable {
    /// A precise identifier for a single repository revision, in a repository-specified manner.
    ///
    /// This string is intended to be opaque to the client, but understandable
    /// by a user. For example, a Git repository might supply the SHA1 of a
    /// commit, or an SVN repository might supply a string such as 'r123'.
    public let identifier: String

    public init(identifier: String) {
        self.identifier = identifier
    }
}

public protocol FetchProgress {
    typealias Handler = (FetchProgress) -> Void

    var message: String { get }
    var step: Int { get }
    var totalSteps: Int? { get }
    /// The current download progress including the unit
    var downloadProgress: String? { get }
    /// The current download speed including the unit
    var downloadSpeed: String? { get }
}

#if swift(<5.7)
extension URL: UnsafeSendable {}
#endif<|MERGE_RESOLUTION|>--- conflicted
+++ resolved
@@ -49,11 +49,7 @@
         return basename
     }
 
-<<<<<<< HEAD
-    public enum Location: Hashable, Sendable, CustomStringConvertible {
-=======
     public enum Location: Hashable, CustomStringConvertible, Sendable {
->>>>>>> c61a4402
         case path(AbsolutePath)
         case url(URL)
 
